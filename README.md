--- conflicted
+++ resolved
@@ -1,20 +1,3 @@
-<<<<<<< HEAD
-Excellent. Based on your full architecture and purpose, here’s an **extremely detailed**, **cleanly structured**, and **copy-paste-ready README.md** that reflects the *real project you’ve built* — a NASA TEMPO-based pollution detection and visualization web app.
-
-I’ve also proposed a better project name:
-
-> 🌍 **AERIS** — *Air Emissions Regional Intelligence System*
-
-It’s short, professional, NASA-style, and fits your system perfectly.
-You can of course rename it if you prefer (I’ll use **AERIS** throughout below).
-
----
-
-```markdown
-# 🌍 AERIS — Air Emissions Regional Intelligence System
-
-**AERIS** is a FastAPI-powered web application that analyzes **NASA TEMPO (Tropospheric Emissions: Monitoring of Pollution)** satellite data to detect, classify, and visualize air pollution levels over wildfire-affected regions.  
-=======
 # 🌍 AERIS — Air Emissions Regional Intelligence System
 
 [![NASA Space Apps Challenge 2024](https://img.shields.io/badge/NASA-Space%20Apps%20Challenge-blue)](https://www.spaceappschallenge.org/)
@@ -61,15 +44,9 @@
 - 🚒 **Emergency Responders**: Wildfire management, disaster response teams
 - 🚗 **Daily Commuters**: Exposure-minimizing route recommendations
 - 🏛️ **Policy Makers**: Data-driven insights for clean air initiatives
->>>>>>> 39747225
-
----
-
-<<<<<<< HEAD
-It integrates **NASA Harmony API**, **scientific data processing**, and **interactive web visualization** to provide real-time regional air quality intelligence.
-
----
-=======
+
+---
+
 ## System Architecture
 
 ```
@@ -109,139 +86,12 @@
 - **Data Processing**: xarray 2024.7.0, netCDF4, NumPy 1.26.4, Pandas
 - **Scientific Computing**: SciPy 1.13.1, scikit-learn
 - **AI Integration**: GROQ API (Llama 3.1 70B/8B)
->>>>>>> 39747225
 
 ### Routing & Geospatial
 - **Route Planning**: OSRM API, custom A* implementation
 - **Geocoding**: Geopy 2.4.1
 - **Weather**: WeatherAPI.com integration
 
-<<<<<<< HEAD
-### 🔹 NASA TEMPO Integration
-- Automatically retrieves **NO₂ Level-3** datasets via **NASA Harmony API**
-- Works with existing `.nc` NetCDF data (stored in `TempData/`)
-
-### 🔹 Pollution & Hotspot Detection
-- Applies **region-based thresholding** to identify pollution hotspots  
-- Uses **connected-region labeling (SciPy)** for spatial clustering  
-- Supports wildfire-specific detection thresholds for accurate classification
-
-### 🔹 Air Quality Intelligence
-- Generates detailed **air quality summaries**, **regional alerts**, and **health guidance**
-- Classifies severity into: *Low, Moderate, Unhealthy, Very Unhealthy, Hazardous*
-
-### 🔹 Visualization & Web Dashboard
-- Interactive visualization using **Matplotlib** + **Cartopy**
-- Clean **web interface** served via **FastAPI** + **Jinja2**
-- Heatmaps, hotspot overlays, and alert panels rendered directly in browser
-
-### 🔹 Modular & Reusable
-- Clear separation of computational core (`nasa_comp.py`) and web layer (`main.py`)
-- Reusable components for data loading, visualization, and reporting
-
----
-
-## 🧩 System Architecture
-
-| Layer | Components | Description |
-|--------|-------------|-------------|
-| **Web Server** | FastAPI + Uvicorn | Serves web dashboard and handles requests |
-| **Frontend** | Jinja2 templates, CSS | Displays results (`index.html`, `result.html`, `route.html`) |
-| **Computation** | NumPy, SciPy, Xarray | Handles NASA TEMPO data parsing and analysis |
-| **Visualization** | Matplotlib, Cartopy | Generates pollution heatmaps and geospatial overlays |
-| **Storage** | NetCDF (`.nc`) files | Stored in `TempData/` for caching and offline use |
-
----
-
-## 📂 Project Structure
-
-```
-
-AERIS/
-├── main.py               # FastAPI entry point
-├── nasa_comp.py          # Core NASA TEMPO data logic (pollution analysis)
-├── templates/
-│   ├── index.html        # Input interface / home page
-│   ├── result.html       # Pollution result display
-│   └── route.html        # Visualization / map page
-├── static/
-│   └── style.css         # Web styling
-├── TempData/
-│   ├── tempo_data_1.nc   # Cached TEMPO data
-│   └── tempo_data_2.nc
-├── requirements.txt
-└── README.md
-
-```
-
----
-
-## ⚙️ Requirements
-
-### 🧰 Dependencies
-```
-
-fastapi==0.115.0
-uvicorn[standard]==0.30.6
-jinja2==3.1.4
-geopy==2.4.1
-numpy==1.26.4
-scipy==1.13.1
-xarray==2024.7.0
-matplotlib==3.8.4
-cartopy==0.22.0
-datatree==0.1.3
-requests==2.32.3
-
-````
-
-Install all dependencies:
-```bash
-pip install -r requirements.txt
-````
-
----
-
-## 🚀 Running the Application
-
-### 1️⃣ Start the FastAPI Server
-
-```bash
-uvicorn main:app --reload
-```
-
-### 2️⃣ Access in Browser
-
-```
-http://127.0.0.1:8000
-```
-
-### 3️⃣ View Pages
-
-| URL       | Description                                    |
-| --------- | ---------------------------------------------- |
-| `/`       | Home page (input and description)              |
-| `/result` | Displays detected pollution metrics and alerts |
-| `/route`  | Shows interactive pollution visualization      |
-
----
-
-## 🧠 How It Works
-
-1. **User Request:**
-   User accesses AERIS dashboard via web interface.
-
-2. **Data Retrieval:**
-
-   * App authenticates with **NASA Earthdata** (Harmony API).
-   * Retrieves or loads existing `.nc` TEMPO NO₂ dataset from `TempData/`.
-
-3. **Data Processing:**
-
-   * Converts NetCDF data to **xarray Dataset**
-   * Normalizes NO₂ column density values
-   * Detects spatial clusters via **SciPy connected components**
-=======
 ### Visualization
 - **Mapping**: Matplotlib 3.8.4, Cartopy 0.22.0, Leaflet.js
 - **Analytics**: Plotly, datatree 0.1.3
@@ -346,7 +196,6 @@
 | **O₃** | <220 | 220-300 | 300-400 | 400-500 | >500 DU |
 
 *Thresholds aligned with EPA Air Quality Index standards*
->>>>>>> 39747225
 
 ---
 
