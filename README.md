<<<<<<< HEAD
=======
# 🌍 AERIS — Air Emissions Regional Intelligence System

**AERIS** is a FastAPI-powered web application that analyzes **NASA TEMPO (Tropospheric Emissions: Monitoring of Pollution)** satellite data to detect, classify, and visualize air pollution levels over wildfire-affected regions.  

Originally focused on the **Madre Wildfire Region (New Cuyama, California)**, the system can be adapted to monitor any geographic area and time window.  

It integrates **NASA Harmony API**, **scientific data processing**, and **interactive web visualization** to provide real-time regional air quality intelligence.

---

## 🛰️ Key Features

### 🔹 NASA TEMPO Integration
- Automatically retrieves **NO₂ Level-3** datasets via **NASA Harmony API**
- Works with existing `.nc` NetCDF data (stored in `TempData/`)

### 🔹 Pollution & Hotspot Detection
- Applies **region-based thresholding** to identify pollution hotspots  
- Uses **connected-region labeling (SciPy)** for spatial clustering  
- Supports wildfire-specific detection thresholds for accurate classification

### 🔹 Air Quality Intelligence
- Generates detailed **air quality summaries**, **regional alerts**, and **health guidance**
- Classifies severity into: *Low, Moderate, Unhealthy, Very Unhealthy, Hazardous*

### 🔹 Visualization & Web Dashboard
- Interactive visualization using **Matplotlib** + **Cartopy**
- Clean **web interface** served via **FastAPI** + **Jinja2**
- Heatmaps, hotspot overlays, and alert panels rendered directly in browser

### 🔹 Modular & Reusable
- Clear separation of computational core (`nasa_comp.py`) and web layer (`main.py`)
- Reusable components for data loading, visualization, and reporting

---

## 🧩 System Architecture

| Layer | Components | Description |
|--------|-------------|-------------|
| **Web Server** | FastAPI + Uvicorn | Serves web dashboard and handles requests |
| **Frontend** | Jinja2 templates, CSS | Displays results (`index.html`, `result.html`, `route.html`) |
| **Computation** | NumPy, SciPy, Xarray | Handles NASA TEMPO data parsing and analysis |
| **Visualization** | Matplotlib, Cartopy | Generates pollution heatmaps and geospatial overlays |
| **Storage** | NetCDF (`.nc`) files | Stored in `TempData/` for caching and offline use |

---

## 📂 Project Structure

```
AERIS/
├── main.py               # FastAPI entry point
├── nasa_comp.py          # Core NASA TEMPO data logic (pollution analysis)
├── templates/
│   ├── index.html        # Input interface / home page
│   ├── result.html       # Pollution result display
│   └── route.html        # Visualization / map page
├── static/
│   └── style.css         # Web styling
├── TempData/
│   ├── tempo_data_1.nc   # Cached TEMPO data
│   └── tempo_data_2.nc
├── madre_wildfire_pollution_analysis.png
├── pollution_alert_map.png
├── requirements.txt
└── README.md
```

---

## ⚙️ Requirements

### 🧰 Dependencies
```
fastapi==0.115.0
uvicorn[standard]==0.30.6
jinja2==3.1.4
geopy==2.4.1
numpy==1.26.4
scipy==1.13.1
xarray==2024.7.0
matplotlib==3.8.4
cartopy==0.22.0
datatree==0.1.3
requests==2.32.3
```

Install all dependencies:
```bash
pip install -r requirements.txt
```

---

## 🚀 Running the Application

### 1️⃣ Start the FastAPI Server
```bash
uvicorn main:app --reload
```

### 2️⃣ Access in Browser
```
http://127.0.0.1:8000
```

### 3️⃣ View Pages
| URL | Description |
|------|-------------|
| `/` | Home page (input and description) |
| `/result` | Displays detected pollution metrics and alerts |
| `/route` | Shows interactive pollution visualization |

---

## 🧠 How It Works

1. **User Request:**  
   User accesses AERIS dashboard via web interface.  

2. **Data Retrieval:**  
   - App authenticates with **NASA Earthdata** (Harmony API).  
   - Retrieves or loads existing `.nc` TEMPO NO₂ dataset from `TempData/`.  

3. **Data Processing:**  
   - Converts NetCDF data to **xarray Dataset**  
   - Normalizes NO₂ column density values  
   - Detects spatial clusters via **SciPy connected components**  

4. **Alert Generation:**  
   - Computes mean and max NO₂ per region  
   - Assigns severity classification  
   - Generates health advisory text  

5. **Visualization:**  
   - Renders geospatial map using **Cartopy**  
   - Annotates hotspots and region boundaries  
   - Displays results interactively via FastAPI templates  

---

## 🖼️ Visualization Results

### 🔸 NO₂ Pollution Heatmap
This figure shows overall NO₂ concentration over the wildfire region.

<p align="center">
  <img src="madre_wildfire_pollution_analysis.png" alt="NO2 Heatmap" width="80%">
</p>

### 🔸 Pollution Alert Map
This map visualizes detected hotspots and regional alerts based on NO₂ thresholds.

<p align="center">
  <img src="pollution_alert_map.png" alt="Pollution Alert Map" width="80%">
</p>

---

## 🧩 Customization

| Parameter | Location | Description |
|------------|-----------|-------------|
| `SPATIAL_BOUNDS` | `nasa_comp.py` | Defines lat/lon range for analysis |
| `TIME_CONFIG` | `nasa_comp.py` | Start & end date for TEMPO data retrieval |
| `thresholds` | Internal constants | Adjusts NO₂ severity levels |
| `TEMPLATES` | `templates/` | Modify HTML layout for web UI |

---

## 🧠 Future Enhancements
- Integration with **real-time wildfire APIs (NASA FIRMS)**  
- Multi-pollutant support (O₃, CO, SO₂)  
- Database logging (PostgreSQL + GeoJSON export)  
- REST endpoints for external data access  

---

## 🤝 Contributing

1. Fork the repository  
2. Create a feature branch (`feature/your-feature-name`)  
3. Add changes and tests  
4. Submit a pull request  

Follow PEP8 style guidelines and ensure your code is documented.

---

## 📄 License

MIT License  
© 2025 Xeeshan85  

Developed as part of a research initiative to enhance **environmental intelligence and wildfire response** using open NASA data.

---

## 🧭 Credits

- **NASA TEMPO** — Tropospheric Emissions: Monitoring of Pollution  
- **NASA Harmony API** — Data Access and Retrieval  
- **Cartopy & Xarray** — Geospatial and scientific computing libraries  
- **FastAPI** — High-performance web framework for the dashboard  
>>>>>>> d47876eb
<|MERGE_RESOLUTION|>--- conflicted
+++ resolved
@@ -1,208 +1,205 @@
-<<<<<<< HEAD
-=======
-# 🌍 AERIS — Air Emissions Regional Intelligence System
-
-**AERIS** is a FastAPI-powered web application that analyzes **NASA TEMPO (Tropospheric Emissions: Monitoring of Pollution)** satellite data to detect, classify, and visualize air pollution levels over wildfire-affected regions.  
-
-Originally focused on the **Madre Wildfire Region (New Cuyama, California)**, the system can be adapted to monitor any geographic area and time window.  
-
-It integrates **NASA Harmony API**, **scientific data processing**, and **interactive web visualization** to provide real-time regional air quality intelligence.
-
----
-
-## 🛰️ Key Features
-
-### 🔹 NASA TEMPO Integration
-- Automatically retrieves **NO₂ Level-3** datasets via **NASA Harmony API**
-- Works with existing `.nc` NetCDF data (stored in `TempData/`)
-
-### 🔹 Pollution & Hotspot Detection
-- Applies **region-based thresholding** to identify pollution hotspots  
-- Uses **connected-region labeling (SciPy)** for spatial clustering  
-- Supports wildfire-specific detection thresholds for accurate classification
-
-### 🔹 Air Quality Intelligence
-- Generates detailed **air quality summaries**, **regional alerts**, and **health guidance**
-- Classifies severity into: *Low, Moderate, Unhealthy, Very Unhealthy, Hazardous*
-
-### 🔹 Visualization & Web Dashboard
-- Interactive visualization using **Matplotlib** + **Cartopy**
-- Clean **web interface** served via **FastAPI** + **Jinja2**
-- Heatmaps, hotspot overlays, and alert panels rendered directly in browser
-
-### 🔹 Modular & Reusable
-- Clear separation of computational core (`nasa_comp.py`) and web layer (`main.py`)
-- Reusable components for data loading, visualization, and reporting
-
----
-
-## 🧩 System Architecture
-
-| Layer | Components | Description |
-|--------|-------------|-------------|
-| **Web Server** | FastAPI + Uvicorn | Serves web dashboard and handles requests |
-| **Frontend** | Jinja2 templates, CSS | Displays results (`index.html`, `result.html`, `route.html`) |
-| **Computation** | NumPy, SciPy, Xarray | Handles NASA TEMPO data parsing and analysis |
-| **Visualization** | Matplotlib, Cartopy | Generates pollution heatmaps and geospatial overlays |
-| **Storage** | NetCDF (`.nc`) files | Stored in `TempData/` for caching and offline use |
-
----
-
-## 📂 Project Structure
-
-```
-AERIS/
-├── main.py               # FastAPI entry point
-├── nasa_comp.py          # Core NASA TEMPO data logic (pollution analysis)
-├── templates/
-│   ├── index.html        # Input interface / home page
-│   ├── result.html       # Pollution result display
-│   └── route.html        # Visualization / map page
-├── static/
-│   └── style.css         # Web styling
-├── TempData/
-│   ├── tempo_data_1.nc   # Cached TEMPO data
-│   └── tempo_data_2.nc
-├── madre_wildfire_pollution_analysis.png
-├── pollution_alert_map.png
-├── requirements.txt
-└── README.md
-```
-
----
-
-## ⚙️ Requirements
-
-### 🧰 Dependencies
-```
-fastapi==0.115.0
-uvicorn[standard]==0.30.6
-jinja2==3.1.4
-geopy==2.4.1
-numpy==1.26.4
-scipy==1.13.1
-xarray==2024.7.0
-matplotlib==3.8.4
-cartopy==0.22.0
-datatree==0.1.3
-requests==2.32.3
-```
-
-Install all dependencies:
-```bash
-pip install -r requirements.txt
-```
-
----
-
-## 🚀 Running the Application
-
-### 1️⃣ Start the FastAPI Server
-```bash
-uvicorn main:app --reload
-```
-
-### 2️⃣ Access in Browser
-```
-http://127.0.0.1:8000
-```
-
-### 3️⃣ View Pages
-| URL | Description |
-|------|-------------|
-| `/` | Home page (input and description) |
-| `/result` | Displays detected pollution metrics and alerts |
-| `/route` | Shows interactive pollution visualization |
-
----
-
-## 🧠 How It Works
-
-1. **User Request:**  
-   User accesses AERIS dashboard via web interface.  
-
-2. **Data Retrieval:**  
-   - App authenticates with **NASA Earthdata** (Harmony API).  
-   - Retrieves or loads existing `.nc` TEMPO NO₂ dataset from `TempData/`.  
-
-3. **Data Processing:**  
-   - Converts NetCDF data to **xarray Dataset**  
-   - Normalizes NO₂ column density values  
-   - Detects spatial clusters via **SciPy connected components**  
-
-4. **Alert Generation:**  
-   - Computes mean and max NO₂ per region  
-   - Assigns severity classification  
-   - Generates health advisory text  
-
-5. **Visualization:**  
-   - Renders geospatial map using **Cartopy**  
-   - Annotates hotspots and region boundaries  
-   - Displays results interactively via FastAPI templates  
-
----
-
-## 🖼️ Visualization Results
-
-### 🔸 NO₂ Pollution Heatmap
-This figure shows overall NO₂ concentration over the wildfire region.
-
-<p align="center">
-  <img src="madre_wildfire_pollution_analysis.png" alt="NO2 Heatmap" width="80%">
-</p>
-
-### 🔸 Pollution Alert Map
-This map visualizes detected hotspots and regional alerts based on NO₂ thresholds.
-
-<p align="center">
-  <img src="pollution_alert_map.png" alt="Pollution Alert Map" width="80%">
-</p>
-
----
-
-## 🧩 Customization
-
-| Parameter | Location | Description |
-|------------|-----------|-------------|
-| `SPATIAL_BOUNDS` | `nasa_comp.py` | Defines lat/lon range for analysis |
-| `TIME_CONFIG` | `nasa_comp.py` | Start & end date for TEMPO data retrieval |
-| `thresholds` | Internal constants | Adjusts NO₂ severity levels |
-| `TEMPLATES` | `templates/` | Modify HTML layout for web UI |
-
----
-
-## 🧠 Future Enhancements
-- Integration with **real-time wildfire APIs (NASA FIRMS)**  
-- Multi-pollutant support (O₃, CO, SO₂)  
-- Database logging (PostgreSQL + GeoJSON export)  
-- REST endpoints for external data access  
-
----
-
-## 🤝 Contributing
-
-1. Fork the repository  
-2. Create a feature branch (`feature/your-feature-name`)  
-3. Add changes and tests  
-4. Submit a pull request  
-
-Follow PEP8 style guidelines and ensure your code is documented.
-
----
-
-## 📄 License
-
-MIT License  
-© 2025 Xeeshan85  
-
-Developed as part of a research initiative to enhance **environmental intelligence and wildfire response** using open NASA data.
-
----
-
-## 🧭 Credits
-
-- **NASA TEMPO** — Tropospheric Emissions: Monitoring of Pollution  
-- **NASA Harmony API** — Data Access and Retrieval  
-- **Cartopy & Xarray** — Geospatial and scientific computing libraries  
-- **FastAPI** — High-performance web framework for the dashboard  
->>>>>>> d47876eb
+# 🌍 AERIS — Air Emissions Regional Intelligence System
+
+**AERIS** is a FastAPI-powered web application that analyzes **NASA TEMPO (Tropospheric Emissions: Monitoring of Pollution)** satellite data to detect, classify, and visualize air pollution levels over wildfire-affected regions.  
+
+Originally focused on the **Madre Wildfire Region (New Cuyama, California)**, the system can be adapted to monitor any geographic area and time window.  
+
+It integrates **NASA Harmony API**, **scientific data processing**, and **interactive web visualization** to provide real-time regional air quality intelligence.
+
+---
+
+## 🛰️ Key Features
+
+### 🔹 NASA TEMPO Integration
+- Automatically retrieves **NO₂ Level-3** datasets via **NASA Harmony API**
+- Works with existing `.nc` NetCDF data (stored in `TempData/`)
+
+### 🔹 Pollution & Hotspot Detection
+- Applies **region-based thresholding** to identify pollution hotspots  
+- Uses **connected-region labeling (SciPy)** for spatial clustering  
+- Supports wildfire-specific detection thresholds for accurate classification
+
+### 🔹 Air Quality Intelligence
+- Generates detailed **air quality summaries**, **regional alerts**, and **health guidance**
+- Classifies severity into: *Low, Moderate, Unhealthy, Very Unhealthy, Hazardous*
+
+### 🔹 Visualization & Web Dashboard
+- Interactive visualization using **Matplotlib** + **Cartopy**
+- Clean **web interface** served via **FastAPI** + **Jinja2**
+- Heatmaps, hotspot overlays, and alert panels rendered directly in browser
+
+### 🔹 Modular & Reusable
+- Clear separation of computational core (`nasa_comp.py`) and web layer (`main.py`)
+- Reusable components for data loading, visualization, and reporting
+
+---
+
+## 🧩 System Architecture
+
+| Layer | Components | Description |
+|--------|-------------|-------------|
+| **Web Server** | FastAPI + Uvicorn | Serves web dashboard and handles requests |
+| **Frontend** | Jinja2 templates, CSS | Displays results (`index.html`, `result.html`, `route.html`) |
+| **Computation** | NumPy, SciPy, Xarray | Handles NASA TEMPO data parsing and analysis |
+| **Visualization** | Matplotlib, Cartopy | Generates pollution heatmaps and geospatial overlays |
+| **Storage** | NetCDF (`.nc`) files | Stored in `TempData/` for caching and offline use |
+
+---
+
+## 📂 Project Structure
+
+```
+AERIS/
+├── main.py               # FastAPI entry point
+├── nasa_comp.py          # Core NASA TEMPO data logic (pollution analysis)
+├── templates/
+│   ├── index.html        # Input interface / home page
+│   ├── result.html       # Pollution result display
+│   └── route.html        # Visualization / map page
+├── static/
+│   └── style.css         # Web styling
+├── TempData/
+│   ├── tempo_data_1.nc   # Cached TEMPO data
+│   └── tempo_data_2.nc
+├── madre_wildfire_pollution_analysis.png
+├── pollution_alert_map.png
+├── requirements.txt
+└── README.md
+```
+
+---
+
+## ⚙️ Requirements
+
+### 🧰 Dependencies
+```
+fastapi==0.115.0
+uvicorn[standard]==0.30.6
+jinja2==3.1.4
+geopy==2.4.1
+numpy==1.26.4
+scipy==1.13.1
+xarray==2024.7.0
+matplotlib==3.8.4
+cartopy==0.22.0
+datatree==0.1.3
+requests==2.32.3
+```
+
+Install all dependencies:
+```bash
+pip install -r requirements.txt
+```
+
+---
+
+## 🚀 Running the Application
+
+### 1️⃣ Start the FastAPI Server
+```bash
+uvicorn main:app --reload
+```
+
+### 2️⃣ Access in Browser
+```
+http://127.0.0.1:8000
+```
+
+### 3️⃣ View Pages
+| URL | Description |
+|------|-------------|
+| `/` | Home page (input and description) |
+| `/result` | Displays detected pollution metrics and alerts |
+| `/route` | Shows interactive pollution visualization |
+
+---
+
+## 🧠 How It Works
+
+1. **User Request:**  
+   User accesses AERIS dashboard via web interface.  
+
+2. **Data Retrieval:**  
+   - App authenticates with **NASA Earthdata** (Harmony API).  
+   - Retrieves or loads existing `.nc` TEMPO NO₂ dataset from `TempData/`.  
+
+3. **Data Processing:**  
+   - Converts NetCDF data to **xarray Dataset**  
+   - Normalizes NO₂ column density values  
+   - Detects spatial clusters via **SciPy connected components**  
+
+4. **Alert Generation:**  
+   - Computes mean and max NO₂ per region  
+   - Assigns severity classification  
+   - Generates health advisory text  
+
+5. **Visualization:**  
+   - Renders geospatial map using **Cartopy**  
+   - Annotates hotspots and region boundaries  
+   - Displays results interactively via FastAPI templates  
+
+---
+
+## 🖼️ Visualization Results
+
+### 🔸 NO₂ Pollution Heatmap
+This figure shows overall NO₂ concentration over the wildfire region.
+
+<p align="center">
+  <img src="madre_wildfire_pollution_analysis.png" alt="NO2 Heatmap" width="80%">
+</p>
+
+### 🔸 Pollution Alert Map
+This map visualizes detected hotspots and regional alerts based on NO₂ thresholds.
+
+<p align="center">
+  <img src="pollution_alert_map.png" alt="Pollution Alert Map" width="80%">
+</p>
+
+---
+
+## 🧩 Customization
+
+| Parameter | Location | Description |
+|------------|-----------|-------------|
+| `SPATIAL_BOUNDS` | `nasa_comp.py` | Defines lat/lon range for analysis |
+| `TIME_CONFIG` | `nasa_comp.py` | Start & end date for TEMPO data retrieval |
+| `thresholds` | Internal constants | Adjusts NO₂ severity levels |
+| `TEMPLATES` | `templates/` | Modify HTML layout for web UI |
+
+---
+
+## 🧠 Future Enhancements
+- Integration with **real-time wildfire APIs (NASA FIRMS)**  
+- Multi-pollutant support (O₃, CO, SO₂)  
+- Database logging (PostgreSQL + GeoJSON export)  
+- REST endpoints for external data access  
+
+---
+
+## 🤝 Contributing
+
+1. Fork the repository  
+2. Create a feature branch (`feature/your-feature-name`)  
+3. Add changes and tests  
+4. Submit a pull request  
+
+Follow PEP8 style guidelines and ensure your code is documented.
+
+---
+
+## 📄 License
+
+MIT License  
+© 2025 Xeeshan85  
+
+Developed as part of a research initiative to enhance **environmental intelligence and wildfire response** using open NASA data.
+
+---
+
+## 🧭 Credits
+
+- **NASA TEMPO** — Tropospheric Emissions: Monitoring of Pollution  
+- **NASA Harmony API** — Data Access and Retrieval  
+- **Cartopy & Xarray** — Geospatial and scientific computing libraries  
+- **FastAPI** — High-performance web framework for the dashboard  